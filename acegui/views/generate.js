function generateConfiguration() {
    var path_to_csv = document.getElementById("path-to-csv").value
    var numPeptides = document.getElementById("number-of-peptides").value
    var numPeptidesPerPool = document.getElementById("number-of-peptides-per-pool").value
    var numCoverage = document.getElementById("number-of-coverage").value
    var numCores = document.getElementById("number-of-cores").value
    let configuration = eel.generate_configuration(
        numPeptides,
        numPeptidesPerPool,
        numCoverage,
        numCores,
        path_to_csv
    )(renderConfiguration)
}

function renderConfiguration(configuration) {
    console.log(configuration);
}

function clearAssayParameters() {
    document.getElementById("number-of-peptides").innerHTML = ""
    document.getElementById("number-of-peptides-per-pool").innerHTML = ""
    document.getElementById("number-of-coverage").innerHTML = ""
}

async function getCSV() {
	var csv = await eel.upload_csv_bttn()();
<<<<<<< HEAD
		if (csv) {
			document.getElementById("path-to-csv").value = csv;
		}
		return csv;
=======
        let csvFilePath = String(csv);
        if (csvFilePath.length > 0) {
            document.getElementById("peptide-sequence-file-path").innerHTML = csvFilePath;
        }
>>>>>>> f923bf21
	}<|MERGE_RESOLUTION|>--- conflicted
+++ resolved
@@ -25,15 +25,8 @@
 
 async function getCSV() {
 	var csv = await eel.upload_csv_bttn()();
-<<<<<<< HEAD
-		if (csv) {
-			document.getElementById("path-to-csv").value = csv;
-		}
-		return csv;
-=======
         let csvFilePath = String(csv);
         if (csvFilePath.length > 0) {
             document.getElementById("peptide-sequence-file-path").innerHTML = csvFilePath;
         }
->>>>>>> f923bf21
 	}