<!DOCTYPE html>
<html lang="en">

<head>
    <meta charset="UTF-8">
    <title>ACE</title>
    <link href="style.css" rel="stylesheet">
    <link rel="icon" type="image/x-icon" href="res/icon_ace_small.svg">
    <script type="text/javascript" src="/eel.js"></script>
    <script type="text/javascript" src="index.js"></script>
</head>

<body>

<div id="index-parent-div">
<<<<<<< HEAD
    <img src="res/ace_logo.svg" alt="ACE Logo"
             style="width: 75%; display: block; margin-left: auto; margin-right: auto;">
    <h2 id="index-message">Please wait while we download necessary deep learning model files...</h2>
    <div id="index-dot-pulse"></div>
=======
    <h1 style="text-align: center">Initializing ACE by downloading<br/>latest deep learning model data...</h1>
    <p style="text-align: center">This can take up to 3 minutes depending on your internet connection.</p>
    <div id="index-dot-pulse" class="margin-top-large"></div>
>>>>>>> f923bf21
</div>

</body>
</html><|MERGE_RESOLUTION|>--- conflicted
+++ resolved
@@ -13,16 +13,12 @@
 <body>
 
 <div id="index-parent-div">
-<<<<<<< HEAD
+
     <img src="res/ace_logo.svg" alt="ACE Logo"
              style="width: 75%; display: block; margin-left: auto; margin-right: auto;">
     <h2 id="index-message">Please wait while we download necessary deep learning model files...</h2>
     <div id="index-dot-pulse"></div>
-=======
-    <h1 style="text-align: center">Initializing ACE by downloading<br/>latest deep learning model data...</h1>
-    <p style="text-align: center">This can take up to 3 minutes depending on your internet connection.</p>
-    <div id="index-dot-pulse" class="margin-top-large"></div>
->>>>>>> f923bf21
+
 </div>
 
 </body>
