# Licensed under the Apache License, Version 2.0 (the "License");
# you may not use this file except in compliance with the License.
# You may obtain a copy of the License at
#
#     http://www.apache.org/licenses/LICENSE-2.0
#
# Unless required by applicable law or agreed to in writing, software
# distributed under the License is distributed on an "AS IS" BASIS,
# WITHOUT WARRANTIES OR CONDITIONS OF ANY KIND, either express or implied.
# See the License for the specific language governing permissions and
# limitations under the License.


"""
The purpose of this python3 script is to set up a Peptide class in ACE.
This will assist in the calculation of sequence level features to be included in CP_SAT.
"""


import re
<<<<<<< HEAD
from transformers import BertModel, BertTokenizer
from sklearn.metrics.pairwise import cosine_similarity
=======

>>>>>>> 6bf95f4e

class Peptide:

    def __init__(self, id, sequence, tokenizer, model):
        self.id = id
        self.sequence = re.sub(r'[UZOB]', 'X', sequence)

    def __str__(self):
<<<<<<< HEAD
        return self.sequence

    def embed(self, sequence, tokenizer, encoder):
        sequence_w_spaces = str.replace(sequence,  "", " ")[1:-1]
        encoded_input = tokenizer(sequence_w_spaces, return_tensors='pt')
        output = encoder(**encoded_input)
        return output['pooler_output'].detach().numpy()

    def distance2(self, peptide2):
        sim = cosine_similarity(self.embedding, peptide2.embedding).item(0)
        return sim
=======
        return self.sequence
>>>>>>> 6bf95f4e
<|MERGE_RESOLUTION|>--- conflicted
+++ resolved
@@ -18,12 +18,7 @@
 
 
 import re
-<<<<<<< HEAD
-from transformers import BertModel, BertTokenizer
-from sklearn.metrics.pairwise import cosine_similarity
-=======
 
->>>>>>> 6bf95f4e
 
 class Peptide:
 
@@ -32,7 +27,6 @@
         self.sequence = re.sub(r'[UZOB]', 'X', sequence)
 
     def __str__(self):
-<<<<<<< HEAD
         return self.sequence
 
     def embed(self, sequence, tokenizer, encoder):
@@ -43,7 +37,4 @@
 
     def distance2(self, peptide2):
         sim = cosine_similarity(self.embedding, peptide2.embedding).item(0)
-        return sim
-=======
-        return self.sequence
->>>>>>> 6bf95f4e
+        return sim