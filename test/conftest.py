import pandas as pd
import pytest
from .data import get_data_path
<<<<<<< HEAD
from src.acelib.main import run_ace_generate
=======
from acelib.main import run_ace_generate
from golfy import init, is_valid, optimize
from acelib.utilities import convert_golfy_results
>>>>>>> 05dfdc77


@pytest.fixture
def small_elispot_configuration():
    data = {
        'peptide_id': [],
        'peptide_sequence': []
    }
    for i in range(1, 26):
        data['peptide_id'].append('peptide_%i' % i)
        data['peptide_sequence'].append('')
    df_peptides = pd.DataFrame(data)
    status, df_configuration = run_ace_generate(
        df_peptides=df_peptides,
        num_peptides_per_pool=5,
        num_coverage=3,
        num_processes=1,
        random_seed=1
    )
    return df_configuration


@pytest.fixture
def large_elispot_configuration():
    golfy_solution = init(
        num_peptides=120,
        peptides_per_pool=12,
        num_replicates=3
    )
    optimize(golfy_solution, max_iters=1000)
    df_configuration = convert_golfy_results(golfy_assignment=golfy_solution.assignments)
    return df_configuration
<|MERGE_RESOLUTION|>--- conflicted
+++ resolved
@@ -1,13 +1,9 @@
 import pandas as pd
 import pytest
 from .data import get_data_path
-<<<<<<< HEAD
-from src.acelib.main import run_ace_generate
-=======
 from acelib.main import run_ace_generate
 from golfy import init, is_valid, optimize
 from acelib.utilities import convert_golfy_results
->>>>>>> 05dfdc77
 
 
 @pytest.fixture
